--- conflicted
+++ resolved
@@ -56,16 +56,6 @@
 	influxChunkSize   int
 	outSync           sync.WaitGroup
 	alarm             conversion.AppErrorRegister
-<<<<<<< HEAD
-}
-
-type pendingMsg struct {
-	recordId string
-	inode    int64
-	seek     int64
-	line     int64
-=======
->>>>>>> c4a16108
 }
 
 type pendingMsg struct {
@@ -108,11 +98,7 @@
 		applyLocation(parsed, tp.geoDB, outRec)
 		tp.dataForES <- outRec
 		tp.dataForInflux <- outRec
-<<<<<<< HEAD
-		tp.pendingChan <- pendingMsg{outRec.GetID(), inode, seek, lineNum}
-=======
 		tp.pendingChan <- pendingMsg{outRec.GetID(), logPosition}
->>>>>>> c4a16108
 	}
 }
 
@@ -139,39 +125,6 @@
 	return tp.checkIntervalSecs
 }
 
-<<<<<<< HEAD
-func (tp *tailProcessor) ConfirmationChecker(onConfirm func(filePath string, inode int64, seek int64, lineNum int64)) {
-	pendingRecPosition := make(map[string]pendingRec)
-	error := false
-	for {
-		select {
-		case pendingMsg := <-tp.pendingChan:
-			if !error {
-				pendingRecPosition[pendingMsg.recordId] = pendingRec{inode: pendingMsg.inode, seek: pendingMsg.seek, line: pendingMsg.line}
-			}
-		case confirmMsg := <-tp.confirmChan:
-			if !error {
-				if confirmMsg.Error == nil {
-					for _, recId := range confirmMsg.RecordIds {
-						pending := pendingRecPosition[recId]
-						switch confirmMsg.DBType {
-						case save.Elastic:
-							pending.elasticConfirm = true
-						case save.Influx:
-							pending.influxConfirm = true
-						}
-
-						if pending.elasticConfirm && pending.influxConfirm {
-							onConfirm(tp.filePath, pending.inode, pending.seek, pending.line)
-							delete(pendingRecPosition, recId)
-						} else {
-							pendingRecPosition[recId] = pending
-						}
-					}
-				} else {
-					lastLine := pendingRecPosition[confirmMsg.RecordIds[0]].line
-					log.Printf("ERROR: Save to %s unsuccesful. Stopped on line: %d", confirmMsg.DBType, lastLine)
-=======
 func (tp *tailProcessor) ConfirmationChecker(onConfirm func(filePath string, logPosition tail.LogPosition)) {
 	pendingRecords := make(map[string]pendingRecItem)
 	defaultConfirmInflux := !tp.conf.InfluxDB.IsConfigured()
@@ -226,7 +179,6 @@
 					firstError = confirmMsg.Error
 					log.Printf("ERROR: Save to %s unsuccesful. Stopped on line: %d", confirmMsg.DBType, firstPendingLine)
 					log.Print(firstError)
->>>>>>> c4a16108
 				}
 			}
 		}
